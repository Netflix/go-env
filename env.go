// Copyright 2018 Netflix, Inc.
//
// Licensed under the Apache License, Version 2.0 (the "License");
// you may not use this file except in compliance with the License.
// You may obtain a copy of the License at
//
//     http://www.apache.org/licenses/LICENSE-2.0
//
// Unless required by applicable law or agreed to in writing, software
// distributed under the License is distributed on an "AS IS" BASIS,
// WITHOUT WARRANTIES OR CONDITIONS OF ANY KIND, either express or implied.
// See the License for the specific language governing permissions and
// limitations under the License.

// Package env provides an `env` struct field tag to marshal and unmarshal
// environment variables.
package env

import (
	"errors"
	"fmt"
	"os"
	"reflect"
	"strconv"
	"strings"
	"time"
)

var (
	// ErrInvalidValue returned when the value passed to Unmarshal is nil or not a
	// pointer to a struct.
	ErrInvalidValue = errors.New("value must be a non-nil pointer to a struct")

	// ErrUnsupportedType returned when a field with tag "env" is unsupported.
	ErrUnsupportedType = errors.New("field is an unsupported type")

	// ErrUnexportedField returned when a field with tag "env" is not exported.
	ErrUnexportedField = errors.New("field must be exported")

	unmarshalType = reflect.TypeOf((*Unmarshaler)(nil)).Elem()
)

// ErrMissingRequiredValue returned when a field with required=true contains no value or default
type ErrMissingRequiredValue struct {
	Value string
}

func (e ErrMissingRequiredValue) Error() string {
	return fmt.Sprintf("value for this field is required [%s]", e.Value)
}

// Unmarshal parses an EnvSet and stores the result in the value pointed to by
// v. Fields that are matched in v will be deleted from EnvSet, resulting in
// an EnvSet with the remaining environment variables. If v is nil or not a
// pointer to a struct, Unmarshal returns an ErrInvalidValue.
//
// Fields tagged with "env" will have the unmarshalled EnvSet of the matching
// key from EnvSet. If the tagged field is not exported, Unmarshal returns
// ErrUnexportedField.
//
// If the field has a type that is unsupported, Unmarshal returns
// ErrUnsupportedType.
func Unmarshal(es EnvSet, v interface{}) error {
	rv := reflect.ValueOf(v)
	if rv.Kind() != reflect.Ptr || rv.IsNil() {
		return ErrInvalidValue
	}

	rv = rv.Elem()
	if rv.Kind() != reflect.Struct {
		return ErrInvalidValue
	}

	t := rv.Type()
	for i := 0; i < rv.NumField(); i++ {
		valueField := rv.Field(i)
		switch valueField.Kind() {
		case reflect.Struct:
			if !valueField.Addr().CanInterface() {
				continue
			}

			iface := valueField.Addr().Interface()
			err := Unmarshal(es, iface)
			if err != nil {
				return err
			}
		}

		typeField := t.Field(i)
		tag := typeField.Tag.Get("env")
		if tag == "" {
			continue
		}

		if !valueField.CanSet() {
			return ErrUnexportedField
		}

		envTag := parseTag(tag)

		var (
			envValue string
			ok       bool
		)
		for _, envKey := range envTag.Keys {
			envValue, ok = es[envKey]
			if ok {
				break
			}
		}

		if !ok {
			if envTag.Default != "" {
				envValue = envTag.Default
			} else if envTag.Required {
				return &ErrMissingRequiredValue{Value: envTag.Keys[0]}
			} else {
				continue
			}
		}

		err := set(typeField.Type, valueField, envValue)
		if err != nil {
			return err
		}
		delete(es, tag)
	}

	return nil
}

func set(t reflect.Type, f reflect.Value, value string) error {
	// See if the type implements Unmarshaler and use that first,
	// otherwise, fallback to the previous logic
	var isUnmarshaler bool
	isPtr := t.Kind() == reflect.Ptr
	if isPtr {
		isUnmarshaler = t.Implements(unmarshalType) && f.CanInterface()
	} else if f.CanAddr() {
		isUnmarshaler = f.Addr().Type().Implements(unmarshalType) && f.Addr().CanInterface()
	}

	if isUnmarshaler {
		var ptr reflect.Value
		if isPtr {
			// In the pointer case, we need to create a new element to have an
			// address to point to
			ptr = reflect.New(t.Elem())
		} else {
			// And for scalars, we need the pointer to be able to modify the value
			ptr = f.Addr()
		}
		if u, ok := ptr.Interface().(Unmarshaler); ok {
			if err := u.UnmarshalEnvironmentValue(value); err != nil {
				return err
			}
			if isPtr {
				f.Set(ptr)
			}
			return nil
		}
	}

	switch t.Kind() {
	case reflect.Ptr:
		ptr := reflect.New(t.Elem())
		err := set(t.Elem(), ptr.Elem(), value)
		if err != nil {
			return err
		}
		f.Set(ptr)
	case reflect.String:
		f.SetString(value)
	case reflect.Bool:
		v, err := strconv.ParseBool(value)
		if err != nil {
			return err
		}
		f.SetBool(v)
	case reflect.Float32:
		v, err := strconv.ParseFloat(value, 32)
		if err != nil {
			return err
		}
		f.SetFloat(v)
	case reflect.Float64:
		v, err := strconv.ParseFloat(value, 64)
		if err != nil {
			return err
		}
		f.SetFloat(v)
	case reflect.Int, reflect.Int8, reflect.Int16, reflect.Int32, reflect.Int64:
		if t.PkgPath() == "time" && t.Name() == "Duration" {
			duration, err := time.ParseDuration(value)
			if err != nil {
				return err
			}

			f.Set(reflect.ValueOf(duration))
			break
		}

		// Using ParseInt because strconv.Atoi returns int,
		// which is not guaranteed to be 64-bit on all platforms
		v, err := strconv.ParseInt(value, 10, 64)
		if err != nil {
			return err
		}
<<<<<<< HEAD
		f.SetInt(v)
=======
		f.SetInt(int64(v))
	case reflect.Uint, reflect.Uint8, reflect.Uint16, reflect.Uint32, reflect.Uint64:
		v, err := strconv.ParseUint(value, 10, 64)
		if err != nil {
			return err
		}
		f.SetUint(v)
>>>>>>> 78278af1
	default:
		return ErrUnsupportedType
	}

	return nil
}

// UnmarshalFromEnviron parses an EnvSet from os.Environ and stores the result
// in the value pointed to by v. Fields that weren't matched in v are returned
// in an EnvSet with the remaining environment variables. If v is nil or not a
// pointer to a struct, UnmarshalFromEnviron returns an ErrInvalidValue.
//
// Fields tagged with "env" will have the unmarshalled EnvSet of the matching
// key from EnvSet. If the tagged field is not exported, UnmarshalFromEnviron
// returns ErrUnexportedField.
//
// If the field has a type that is unsupported, UnmarshalFromEnviron returns
// ErrUnsupportedType.
func UnmarshalFromEnviron(v interface{}) (EnvSet, error) {
	es, err := EnvironToEnvSet(os.Environ())
	if err != nil {
		return nil, err
	}

	return es, Unmarshal(es, v)
}

// Marshal returns an EnvSet of v. If v is nil or not a pointer, Marshal returns
// an ErrInvalidValue.
//
// Marshal uses fmt.Sprintf to transform encountered values to its default
// string format. Values without the "env" field tag are ignored.
//
// Nested structs are traversed recursively.
func Marshal(v interface{}) (EnvSet, error) {
	rv := reflect.ValueOf(v)
	if rv.Kind() != reflect.Ptr || rv.IsNil() {
		return nil, ErrInvalidValue
	}

	rv = rv.Elem()
	if rv.Kind() != reflect.Struct {
		return nil, ErrInvalidValue
	}

	es := make(EnvSet)
	t := rv.Type()
	for i := 0; i < rv.NumField(); i++ {
		valueField := rv.Field(i)
		switch valueField.Kind() {
		case reflect.Struct:
			if !valueField.Addr().CanInterface() {
				continue
			}

			iface := valueField.Addr().Interface()
			nes, err := Marshal(iface)
			if err != nil {
				return nil, err
			}

			for k, v := range nes {
				es[k] = v
			}
		}

		typeField := t.Field(i)
		tag := typeField.Tag.Get("env")
		if tag == "" {
			continue
		}

		envKeys := strings.Split(tag, ",")

		var el interface{}
		if typeField.Type.Kind() == reflect.Ptr {
			if valueField.IsNil() {
				continue
			}
			el = valueField.Elem().Interface()
		} else {
			el = valueField.Interface()
		}

		var err error
		var envValue string
		if m, ok := el.(Marshaler); ok {
			envValue, err = m.MarshalEnvironmentValue()
			if err != nil {
				return nil, err
			}
		} else {
			envValue = fmt.Sprintf("%v", el)
		}

		for _, envKey := range envKeys {
			es[envKey] = envValue
		}
	}

	return es, nil
}

type tag struct {
	Keys     []string
	Default  string
	Required bool
}

func parseTag(tagString string) tag {
	var t tag
	envKeys := strings.Split(tagString, ",")
	for _, key := range envKeys {
		if strings.Contains(key, "=") {
			keyData := strings.SplitN(key, "=", 2)
			switch strings.ToLower(keyData[0]) {
			case "default":
				t.Default = keyData[1]
			case "required":
				t.Required = strings.ToLower(keyData[1]) == "true"
			default:
				// just ignoring unsupported keys
				continue
			}
		} else {
			t.Keys = append(t.Keys, key)
		}
	}
	return t
}<|MERGE_RESOLUTION|>--- conflicted
+++ resolved
@@ -207,17 +207,13 @@
 		if err != nil {
 			return err
 		}
-<<<<<<< HEAD
 		f.SetInt(v)
-=======
-		f.SetInt(int64(v))
 	case reflect.Uint, reflect.Uint8, reflect.Uint16, reflect.Uint32, reflect.Uint64:
 		v, err := strconv.ParseUint(value, 10, 64)
 		if err != nil {
 			return err
 		}
 		f.SetUint(v)
->>>>>>> 78278af1
 	default:
 		return ErrUnsupportedType
 	}
